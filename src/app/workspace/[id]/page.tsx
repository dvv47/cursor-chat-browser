--- conflicted
+++ resolved
@@ -106,36 +106,6 @@
   return (
     <div className="space-y-6">
       <div className="flex items-center justify-between">
-<<<<<<< HEAD
-        <Button variant="ghost" size="sm" asChild className="gap-2">
-          <Link href="/">
-            <ArrowLeft className="w-4 h-4" />
-            Back to Workspaces
-          </Link>
-        </Button>
-        <div className="flex items-center gap-2">
-          <Button 
-            variant="outline" 
-            size="sm" 
-            onClick={handleOpenInCursor}
-            className="gap-2"
-          >
-            <ExternalLink className="h-4 w-4" />
-            Open in Cursor
-          </Button>
-          {selectedChat && <DownloadMenu tab={selectedChat} />}
-          {selectedComposer && <DownloadMenu tab={{
-            id: selectedComposer.composerId,
-            title: selectedComposer.text || 'Untitled',
-            timestamp: new Date(selectedComposer.lastUpdatedAt).toISOString(),
-            bubbles: selectedComposer.conversation.map(msg => ({
-              type: msg.type === 1 ? 'user' : 'ai',
-              text: msg.text,
-              modelType: msg.type === 2 ? 'Composer Assistant' : undefined,
-              selections: msg.context?.selections || []
-            }))
-          }} />}
-=======
         <div className="flex justify-between w-full">
           <Button variant="ghost" size="sm" asChild className="gap-2">
             <Link href="/chat">
@@ -158,7 +128,6 @@
               }))
             }} />}
           </div>
->>>>>>> 67b6d6ca
         </div>
       </div>
 
